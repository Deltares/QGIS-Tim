--- conflicted
+++ resolved
@@ -59,12 +59,9 @@
 
     # Inter-widget communication
     # --------------------------
-<<<<<<< HEAD
     def start_interpreter_task(self):
         return self.interpreter_widget.start_interpreter_task()
 
-=======
->>>>>>> 2b33e9f0
     def set_interpreter_interaction(self, value: bool) -> None:
         self.compute_widget.compute_button.setEnabled(value)
         self.dataset_widget.convert_button.setEnabled(value)
@@ -189,54 +186,4 @@
             maplayer.setRenderer(renderer)
         if destination is not None:
             self.add_to_group(maplayer, destination, on_top)
-<<<<<<< HEAD
-        return maplayer
-=======
-        return maplayer
-
-    def load_mesh_result(self, path: Union[Path, str], as_trimesh: bool) -> None:
-        path = Path(path)
-        # String for QGIS functions
-        netcdf_path = str(path)
-        # Loop through layers first. If the path already exists as a layer source, remove it.
-        # Otherwise QGIS will not the load the new result (this feels like a bug?).
-        for layer in QgsProject.instance().mapLayers().values():
-            if Path(netcdf_path) == Path(layer.source()):
-                QgsProject.instance().removeMapLayer(layer.id())
-        # Ensure the file is properly released by loading a dummy
-        QgsMeshLayer(str(self.dummy_ugrid_path), "", "mdal")
-
-        layer = QgsMeshLayer(netcdf_path, f"{path.stem}", "mdal")
-        indexes = layer.datasetGroupsIndexes()
-
-        contour, start, stop, step = self.compute_widget.contouring()
-
-        for index in indexes:
-            qgs_index = QgsMeshDatasetIndex(group=index, dataset=0)
-            name = layer.datasetGroupMetadata(qgs_index).name()
-            if "head_layer_" not in name:
-                continue
-            index_layer = QgsMeshLayer(str(netcdf_path), f"{path.stem}-{name}", "mdal")
-            renderer = index_layer.rendererSettings()
-            renderer.setActiveScalarDatasetGroup(index)
-
-            if not as_trimesh:
-                scalar_settings = renderer.scalarSettings(index)
-                # Set renderer to DataResamplingMethod.None = 0
-                scalar_settings.setDataResamplingMethod(0)
-                renderer.setScalarSettings(index, scalar_settings)
-
-            index_layer.setRendererSettings(renderer)
-            self.add_layer(index_layer, "output")
-
-            if contour:
-                contour_layer = mesh_contours(
-                    layer=index_layer,
-                    index=index,
-                    name=name,
-                    start=start,
-                    stop=stop,
-                    step=step,
-                )
-                self.add_layer(contour_layer, "output", on_top=True)
->>>>>>> 2b33e9f0
+        return maplayer